// Copyright (c) Alex Ellis 2017. All rights reserved.
// Licensed under the MIT license. See LICENSE file in the project root for full license information.

package commands

import (
	"fmt"
	"io/ioutil"
	"os"
	"reflect"
	"regexp"
	"strings"
	"testing"

	"github.com/openfaas/faas-cli/stack"
	"github.com/openfaas/faas-cli/test"
)

const SuccessMsg = `(?m:Function created in folder)`
const InvalidYAMLMsg = `is not valid YAML`
const InvalidYAMLMap = `map is empty`
const IncludeUpperCase = "function name can only contain a-z, 0-9 and dashes"
const ListOptionOutput = `Languages available as templates:
- dockerfile
- ruby`

const LangNotExistsOutput = `(?m:is unavailable or not supported)`
const FunctionExistsOutput = `(Function (.+)? already exists in (.+)? file)`

type NewFunctionTest struct {
	title         string
	prefix        string
	funcName      string
	funcLang      string
	stackFile     string
	expectedImage string
	expectedMsg   string
}

var NewFunctionTests = []NewFunctionTest{
	{
		title:         "new_1",
		funcName:      "new-test-1",
		funcLang:      "ruby",
		expectedImage: "new-test-1",
		expectedMsg:   SuccessMsg,
	},
	{
		title:         "lowercase-dockerfile",
		funcName:      "lowercase-dockerfile",
		funcLang:      "dockerfile",
		expectedImage: "lowercase-dockerfile",
		expectedMsg:   SuccessMsg,
	},
	{
		title:         "uppercase-dockerfile",
		funcName:      "uppercase-dockerfile",
		funcLang:      "dockerfile",
		expectedImage: "uppercase-dockerfile",
		expectedMsg:   SuccessMsg,
	},
	{
		title:         "func-with-prefix",
		funcName:      "func-with-prefix",
		prefix:        " username ",
		funcLang:      "dockerfile",
		expectedImage: "username/func-with-prefix",
		expectedMsg:   SuccessMsg,
	},
	{
		title:         "func-with-whitespace-only-prefix",
		funcName:      "func-with-whitespace-only-prefix",
		prefix:        " ",
		funcLang:      "dockerfile",
		expectedImage: "func-with-whitespace-only-prefix",
		expectedMsg:   SuccessMsg,
	},
	{
		title:       "invalid_1",
		funcName:    "new-test-invalid-1",
		funcLang:    "dockerfilee",
		expectedMsg: LangNotExistsOutput,
	},
	{
<<<<<<< HEAD
		title:         "new_with_stack",
		funcName:      "new_with_stack",
		funcLang:      "ruby",
		expectedImage: "new_with_stack",
		stackFile:     "new_with_stack_provided.yml",
		expectedMsg:   SuccessMsg,
	},
	{
		title:         "new_with_stack_stack",
		funcName:      "new_with_stack_stack",
		funcLang:      "ruby",
		expectedImage: "new_with_stack_stack",
		stackFile:     "stack.yml",
		expectedMsg:   SuccessMsg,
	},
	{
		title:         "new_when_stack_present",
		funcName:      "new_when_stack_present",
		funcLang:      "ruby",
		expectedImage: "new_when_stack_present",
		expectedMsg:   SuccessMsg,
=======
		title:       "test_Uppercase",
		funcName:    "test_Uppercase",
		funcLang:    "dockerfile",
		expectedMsg: IncludeUpperCase,
>>>>>>> 925937c1
	},
}

func runNewFunctionTest(t *testing.T, nft NewFunctionTest) {
	funcName := nft.funcName
	funcLang := nft.funcLang
	imagePrefix := nft.prefix
	stackFile := nft.stackFile
	var funcYAML string

	// Cleanup the created directory
	defer func() {
		os.RemoveAll(funcName)
		os.Remove(funcYAML)
	}()

	cmdParameters := []string{}
	if stackFile != "" {
		cmdParameters = []string{
			"new",
			funcName,
			"--lang=" + funcLang,
			"--gateway=" + defaultGateway,
			"--prefix=" + imagePrefix,
			"--yaml=" + stackFile,
		}
		funcYAML = stackFile
	} else {
		cmdParameters = []string{
			"new",
			funcName,
			"--lang=" + funcLang,
			"--gateway=" + defaultGateway,
			"--prefix=" + imagePrefix,
		}
		funcYAML = funcName + ".yml"
	}

	// reset yaml file (todo: find a way to reset all flags variable)
	resetForTest()

	faasCmd.SetArgs(cmdParameters)
	fmt.Println("Executing command")
	execErr := faasCmd.Execute()

	if nft.expectedMsg == SuccessMsg {

		// Make sure that the folder and file was created:
		if _, err := os.Stat("./" + funcName); os.IsNotExist(err) {
			t.Fatalf("%s/ directory was not created", funcName)
		}

		// Check that the Dockerfile was created
		if funcLang == "Dockerfile" || funcLang == "dockerfile" {
			if _, err := os.Stat("./" + funcName + "/Dockerfile"); os.IsNotExist(err) {
				t.Fatalf("Dockerfile language should create a Dockerfile for you as ./%s/Dockerfile", funcName)
			}
		}

		if _, err := os.Stat(funcYAML); os.IsNotExist(err) {
			t.Fatalf("\"%s\" yaml file was not created", funcYAML)
		}

		// Make sure that the information in the YAML file is correct:
		parsedServices, err := stack.ParseYAMLFile(funcYAML, "", "")
		if err != nil {
			t.Fatalf("Couldn't open modified YAML file \"%s\" due to error: %v", funcYAML, err)
		}
		services := *parsedServices

		var testServices stack.Services
		testServices.Provider = stack.Provider{Name: "faas", GatewayURL: defaultGateway}
		if !reflect.DeepEqual(services.Provider, testServices.Provider) {
			t.Fatalf("YAML `provider` section was not created correctly for file %s: got %v", funcYAML, services.Provider)
		}

		testServices.Functions = make(map[string]stack.Function)
		testServices.Functions[funcName] = stack.Function{Language: funcLang, Image: nft.expectedImage, Handler: "./" + funcName}
		if !reflect.DeepEqual(services.Functions[funcName], testServices.Functions[funcName]) {
			t.Fatalf("YAML `functions` section was not created correctly for file %s, got %v", funcYAML, services.Functions[funcName])
		}
	} else {
		// Validate new function output
		if found, err := regexp.MatchString(nft.expectedMsg, execErr.Error()); err != nil || !found {
			t.Fatalf("Output is not as expected: %s\n", execErr)
		}
	}

}

func Test_newFunctionTests(t *testing.T) {
	// Download templates
	templatePullLocalTemplateRepo(t)
	defer tearDownFetchTemplates(t)
	defer tearDownNewFunction(t)
	for _, testcase := range NewFunctionTests {
		t.Run(testcase.title, func(t *testing.T) {
			runNewFunctionTest(t, testcase)
		})
	}
}

func Test_newFunctionListCmds(t *testing.T) {
	// Download templates
	templatePullLocalTemplateRepo(t)
	defer tearDownFetchTemplates(t)
	defer tearDownNewFunction(t)

	cmdParameters := []string{
		"new",
		"--list",
	}

	stdOut := test.CaptureStdout(func() {
		faasCmd.SetArgs(cmdParameters)
		faasCmd.Execute()
	})

	// Validate new function output
	if !strings.HasPrefix(stdOut, ListOptionOutput) {
		t.Fatalf("Output is not as expected: %s\n", stdOut)
	}
}

func Test_languageNotExists(t *testing.T) {
	// Download templates
	templatePullLocalTemplateRepo(t)
	defer tearDownFetchTemplates(t)
	defer tearDownNewFunction(t)

	// Attempt to create a function with a non-existing language
	cmdParameters := []string{
		"new",
		"samplename",
		"--lang=bash",
		"--gateway=" + defaultGateway,
		"--list=false",
	}

	faasCmd.SetArgs(cmdParameters)
	stdOut := faasCmd.Execute().Error()

	// Validate new function output
	if found, err := regexp.MatchString(LangNotExistsOutput, stdOut); err != nil || !found {
		t.Fatalf("Output is not as expected: %s\n", stdOut)
	}
}

func Test_duplicateFunctionName(t *testing.T) {
	templatePullLocalTemplateRepo(t)
	defer tearDownFetchTemplates(t)
	defer tearDownNewFunction(t)

	const functionName = "samplefunc"
	const functionLang = "ruby"

	defer func() {
		if _, err := os.Stat(functionName + ".yml"); err == nil {
			err := os.Remove(functionName + ".yml")
			if err != nil {
				t.Log(err)
			}
		}
	}()

	// Create a yml file with the same function name and language
	writeFunctionYmlFile(functionName, functionLang, t)

	appendParameters := []string{
		"new",
		functionName,
		"--lang=" + functionLang,
		"--yaml=" + functionName + ".yml",
	}

	faasCmd.SetArgs(appendParameters)
	stdOut := faasCmd.Execute().Error()

	if found, err := regexp.MatchString(FunctionExistsOutput, stdOut); err != nil || !found {
		t.Fatalf("Output is not as expected: %s\n", stdOut)
	}
}

func writeFunctionYmlFile(functionName string, lang string, t *testing.T) {
	var stackYaml string

	stackYaml +=
		`provider:
  name: faas
  gateway: ` + defaultGateway + `

functions:
`

	stackYaml +=
		`  ` + functionName + `:
    lang: ` + lang + `
    handler: ./` + functionName + `
    image: ` + functionName + `
`

	stackWriteErr := ioutil.WriteFile("./"+functionName+".yml", []byte(stackYaml), 0600)
	if stackWriteErr != nil {
		t.Log(fmt.Errorf("error writing stack file %s", stackWriteErr))
	}
}

func tearDownNewFunction(t *testing.T) {
	// Remove existing archive file if it exists
	if _, err := os.Stat(".gitignore"); err == nil {
		err := os.Remove(".gitignore")
		if err != nil {
			t.Log(err)
		}
	}
}<|MERGE_RESOLUTION|>--- conflicted
+++ resolved
@@ -81,8 +81,13 @@
 		funcLang:    "dockerfilee",
 		expectedMsg: LangNotExistsOutput,
 	},
-	{
-<<<<<<< HEAD
+  {
+		title:       "test_Uppercase",
+		funcName:    "test_Uppercase",
+		funcLang:    "dockerfile",
+		expectedMsg: IncludeUpperCase,
+	},
+	{
 		title:         "new_with_stack",
 		funcName:      "new_with_stack",
 		funcLang:      "ruby",
@@ -104,12 +109,6 @@
 		funcLang:      "ruby",
 		expectedImage: "new_when_stack_present",
 		expectedMsg:   SuccessMsg,
-=======
-		title:       "test_Uppercase",
-		funcName:    "test_Uppercase",
-		funcLang:    "dockerfile",
-		expectedMsg: IncludeUpperCase,
->>>>>>> 925937c1
 	},
 }
 
