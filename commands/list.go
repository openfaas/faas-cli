--- conflicted
+++ resolved
@@ -73,9 +73,5 @@
 
 		}
 	}
-<<<<<<< HEAD
-
-=======
->>>>>>> 5a05f302
 	return nil
 }