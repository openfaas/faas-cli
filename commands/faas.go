--- conflicted
+++ resolved
@@ -34,16 +34,15 @@
 	language     string
 )
 
-<<<<<<< HEAD
+var stat = func(filename string) (os.FileInfo, error) {
+	return os.Stat(filename)
+}
+
 // TODO: remove this workaround once these vars are no longer global
 func resetForTest() {
 	yamlFile = ""
 	regex = ""
 	filter = ""
-=======
-var stat = func(filename string) (os.FileInfo, error) {
-	return os.Stat(filename)
->>>>>>> fc0721c2
 }
 
 func init() {
